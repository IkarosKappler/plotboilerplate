--- conflicted
+++ resolved
@@ -76,13 +76,11 @@
     <script src="../getContrastColor.js"></script>
     <script src="../modal.js"></script>
     <script src="../Interval.js"></script>
-<<<<<<< HEAD
     <script src="../../src/cjs/utils/parsers/STLParser.js"></script>
     <script src="../../src/cjs/utils/parsers/OBJParser.js"></script>
-=======
->>>>>>> fdca00a0
     <script src="Vert3.js"></script>
     <script src="rotatePoint.js"></script>
+    <script src="Matrix4x4.js"></script>
     <script src="makeSphereGeometry.js"></script>
     <script src="makeBoxGeometry.js"></script>
     <script src="makeDodecahedronGeometry.js"></script>
@@ -90,14 +88,10 @@
     <script src="makeTetrahedronGeometry.js"></script>
     <script src="makeIsocahedronGeometry.js"></script>
     <script src="makeOctahedronGeometry.js"></script>
-<<<<<<< HEAD
     <script src="getGeometryBounds.js"></script>
     <script src="normalizeGeometry.js"></script>
     <script src="reduceGeometryDuplicateEdges.js"></script>
     <script src="reduceGeometryDuplicateVertices.js"></script>
-=======
->>>>>>> fdca00a0
-    <script src="index.js"></script>
     
     <link rel="stylesheet" href="../../lib/humane.theme.flatty.css"> 
     <link rel="stylesheet" href="../../style.css">
