/**
 * A demo about rendering SVG path data with PlotBoilerplate.
 *
 * @requires PlotBoilerplate
 * @requires MouseHandler
 * @requires gup
 * @requires dat.gui
 * @requires draw
 *
 * @projectname Plotboilerplate.js
 * @author      Ikaros Kappler
 * @date        2021-02-22
 * @version     1.0.0
 **/

// TODO: clear duplicates from geometries (stl or obj)

(function (_context) {
  "use strict";

  // Fetch the GET params
  let GUP = gup();
  let D2R = Math.PI / 180;

  window.addEventListener("load", function () {
    // All config params are optional.
    var pb = new PlotBoilerplate(
      PlotBoilerplate.utils.safeMergeByKeys(
        {
          canvas: document.getElementById("my-canvas"),
          fullSize: true,
          fitToParent: true,
          scaleX: 1.0,
          scaleY: 1.0,
          rasterGrid: true,
          drawOrigin: false,
          rasterAdjustFactor: 2.0,
          redrawOnResize: true,
          defaultCanvasWidth: 1024,
          defaultCanvasHeight: 768,
          canvasWidthFactor: 1.0,
          canvasHeightFactor: 1.0,
          cssScaleX: 1.0,
          cssScaleY: 1.0,
          drawBezierHandleLines: true,
          drawBezierHandlePoints: true,
          cssUniformScale: true,
          autoAdjustOffset: true,
          offsetAdjustXPercent: 50,
          offsetAdjustYPercent: 50,
          backgroundColor: "#ffffff",
          enableMouse: true,
          enableTouch: true,
          enableKeys: true,
          enableSVGExport: true
        },
        GUP
      )
    );

    var boxGeometry = makeBoxGeometry();
    var shpereGeometry = makeSphereGeometry();
    var dodecahedronGeometry = makeDodecahedronGeometry();
    var rhombicDodecahedronGeometry = makeRhombicDodecahedronGeometry();
    var tetrahedronGeometry = makeTetrahedronGeometry();
    var isocahedronGeometry = makeIsocahedronGeometry();
    var octahedronGeometry = makeOctahedronGeometry();
    var importedGeometry = null;

    var getGeometry = function () {
      switch (config.geometryType) {
        case "box":
          return boxGeometry;
        case "sphere":
          return shpereGeometry;
        case "rhombicdodecahedron":
          return rhombicDodecahedronGeometry;
        case "tetrahedron":
          return tetrahedronGeometry;
        case "isocahedron":
          return isocahedronGeometry;
        case "octahedron":
          return octahedronGeometry;
        case "file":
          if (importedGeometry) return importedGeometry;
        default:
          return dodecahedronGeometry;
      }
    };

    // +---------------------------------------------------------------------------------
    // | This is the part where the magic happens
    // +-------------------------------
    pb.config.postDraw = function (draw, fill) {
      var geometry = getGeometry();

      var minMax = getMinMax(geometry.vertices);

      var transformMatrix0 = makeTransformToMatrix(
        config.rotationX * D2R,
        config.rotationY * D2R,
        config.rotationZ * D2R,
        config.scale,
        config.scale,
        config.scale,
        config.translateX,
        config.translateY,
        config.translateZ
      );
      var transformMatrix1 = makeTransformToMatrix(
        config.rotationX * D2R,
        config.rotationY * D2R,
        config.rotationZ * D2R,
        config.scale,
        config.scale,
        config.scale,
        config.translateX,
        config.translateY,
        config.translateZ + 0.1
      );
      var transformMatrix2 = makeTransformToMatrix(
        config.rotationX * D2R,
        config.rotationY * D2R,
        config.rotationZ * D2R,
        config.scale,
        config.scale,
        config.scale,
        config.translateX,
        config.translateY,
        config.translateZ - 0.1
      );

      // drawGeometry(draw, fill, geometry, minMax, transformMatrix0, Color.makeRGB(92, 92, 92));

      if (draw.ctx) {
        draw.ctx.globalCompositeOperation = "difference"; // xor
      }
      // drawGeometry(draw, fill, geometry, minMax, transformMatrix0, Color.makeRGB(128, 255, 0));
      // drawGeometry(draw, fill, geometry, minMax, transformMatrix1, Color.makeRGB(0, 0, 255));
      // drawGeometry(draw, fill, geometry, minMax, transformMatrix2, Color.makeRGB(255, 0, 0));
      drawGeometry(draw, fill, geometry, minMax, transformMatrix0, Color.makeRGB(128, 0, 255));
      drawGeometry(draw, fill, geometry, minMax, transformMatrix1, Color.makeRGB(255, 255, 0));
      drawGeometry(draw, fill, geometry, minMax, transformMatrix2, Color.makeRGB(0, 255, 255));
      if (draw.ctx) {
        draw.ctx.globalCompositeOperation = "source-over";
      }
    };

    var drawGeometry = function (draw, fill, geometry, minMax, transformMatrix, colorObject) {
      minMax.min = applyScale(minMax.min);
      minMax.max = applyScale(minMax.max);
      for (var e in geometry.edges) {
        var a3 = transformMatrix.apply3(geometry.vertices[geometry.edges[e][0]]);
        var b3 = transformMatrix.apply3(geometry.vertices[geometry.edges[e][1]]);

        var a2 = applyProjection(a3);
        var b2 = applyProjection(b3);

        var tA = getThreshold(a3, minMax.min.z, minMax.max.z);
        var tB = getThreshold(b3, minMax.min.z, minMax.max.z);
<<<<<<< HEAD
        var median = new Vert3(a3.x + (b3.x - a3.x) * 0.5, a3.y + (b3.y - a3.y) * 0.5, a3.z + (b3.z - a3.z) * 0.5);
        var tMedian = getThreshold(median, minMax.min.z, minMax.max.z); // (tA * tB) / (tA + tB);
        // var threshold = config.useDistanceThreshold ? Math.max(0, Math.min(1, Math.min(tA, tB))) : 1.0;
        var threshold = config.useDistanceThreshold ? Math.max(0, Math.min(1, tMedian)) : 1.0;
        // var threshold = config.useDistanceThreshold ? Math.max(minMax.max.z, Math.min(minMax.min.z, Math.min(tA, tB))) : 1.0;
        // console.log("tA", tA, "tB", tB, "threshold", threshold);
        draw.line(a2, b2, "rgba(92,92,92," + threshold + ")", 2);
=======
        var threshold = config.useDistanceThreshold ? Math.max(0, Math.min(1, Math.min(tA, tB))) : 1.0;

        // draw.line(a2, b2, "rgba(92,92,92," + threshold + ")", 2);
        colorObject.a = threshold;
        draw.line(a2, b2, colorObject.cssRGBA(), 2);
>>>>>>> fdca00a0
      }
      for (var v in geometry.vertices) {
        var projected = applyProjection(transformMatrix.apply3(geometry.vertices[v]));
        draw.squareHandle(projected, 2, "grey", 1);
        if (config.drawVertNumbers) {
          fill.text("" + v, projected.x + 3, projected.y + 3, "black");
        }
      }
    };

    var makeTransformToMatrix = function (rotateX, rotateY, rotateZ, scaleX, scaleY, scaleZ, translateX, translateY, translateZ) {
      var matrixRx = new Matrix4x4().set_rotation({ x: 1, y: 0, z: 0 }, rotateX);
      var matrixRy = new Matrix4x4().set_rotation({ x: 0, y: 1, z: 0 }, rotateY);
      var matrixRz = new Matrix4x4().set_rotation({ x: 0, y: 0, z: 1 }, rotateZ);
      var matrixS = new Matrix4x4().set_scaling(scaleX, scaleY, scaleZ);
      var matrixT0 = new Matrix4x4().set_translation(translateX, translateY, translateZ);

      var transformMatrix = new Matrix4x4()
        .multiply(matrixRx)
        .multiply(matrixRy)
        .multiply(matrixRz)
        .multiply(matrixS)
        .multiply(matrixT0);

      return transformMatrix;
    };

    var getMinMax = function (vertices) {
      var min = new Vert3(Number.MAX_VALUE, Number.MAX_VALUE, Number.MAX_VALUE);
      var max = new Vert3(Number.MIN_VALUE, Number.MIN_VALUE, Number.MIN_VALUE);
      for (var v in vertices) {
        var vert = vertices[v];
        min.x = Math.min(min.x, vert.x);
        min.y = Math.min(min.y, vert.y);
        min.z = Math.min(min.z, vert.z);
        max.x = Math.max(max.x, vert.x);
        max.y = Math.max(max.y, vert.y);
        max.z = Math.max(max.z, vert.z);
      }
      return { min: min, max: max };
    };

    var getThreshold = function (p, far, close) {
      return (far - p.z) / (far - close);
    };

    var applyProjection = function (p) {
      // Project
      var threshold = getThreshold(p, config.far, config.close);
      threshold = Math.max(0, threshold);
      return { x: p.x * threshold, y: p.y * threshold };
    };

    var applyScale = function (p) {
      p.x *= config.scale;
      p.y *= config.scale;
      p.z *= config.scale;
      return p;
    };

    // function applyRotation(point) {
    //   return rotatePoint(
    //     point,
    //     (config.rotationX * Math.PI) / 180,
    //     (config.rotationY * Math.PI) / 180,
    //     (config.rotationZ * Math.PI) / 180
    //   );
    // }

    // +---------------------------------------------------------------------------------
    // | A global config that's attached to the dat.gui control interface.
    // +-------------------------------
    var config = PlotBoilerplate.utils.safeMergeByKeys(
      {
        far: -1000,
        close: 0,
        scale: 100,
        rotationX: 0.0,
        rotationY: 0.0,
        rotationZ: 0.0,
        translateX: 0,
        translateY: 0,
        translateZ: 0,
        animate: false,
        useDistanceThreshold: false,
        drawVertNumbers: false,
        geometryType: "dodecahedron",
        importStl: function () {
          document.getElementById("input_file").setAttribute("data-filetype", "stl");
          document.getElementById("input_file").setAttribute("accept", ".stl");
          document.getElementById("input_file").click();
        },
        importObj: function () {
          document.getElementById("input_file").setAttribute("data-filetype", "obj");
          document.getElementById("input_file").setAttribute("accept", ".obj");
          document.getElementById("input_file").click();
        }
      },
      GUP
    );

    var handleImport = function (e) {
      var fileType = document.getElementById("input_file").getAttribute("data-filetype");
      if (fileType === "stl") handleImportStl(e);
      else if (fileType === "obj") handleImportObj(e);
      else console.warn("Unrecognized filetype option", fileType);
    };
    document.getElementById("input_file").addEventListener("change", handleImport);

    // +---------------------------------------------------------------------------------
    // | Install a mouse handler to display current pointer position.
    // +-------------------------------
    var handleImportStl = function (e) {
      console.log(e);
      if (!e.target.files || e.target.files.length === 0) {
        console.log("No file selected.");
        return;
      }
      var reader = new FileReader();
      reader.onload = function () {
        var data = reader.result;
        var stlGeometry = { vertices: [], edges: [] };
        new STLParser(function (v1, v2, v3, normal) {
          // console.log("facet", v1, v2, v3, normal);
          var index1 = stlGeometry.vertices.length;
          stlGeometry.vertices.push(new Vert3(v1.x, v1.y, v1.z));
          var index2 = stlGeometry.vertices.length;
          stlGeometry.vertices.push(new Vert3(v2.x, v2.y, v2.z));
          var index3 = stlGeometry.vertices.length;
          stlGeometry.vertices.push(new Vert3(v3.x, v3.y, v3.z));
          stlGeometry.edges.push([index1, index2], [index2, index3], [index3, index1]);
        }).parse(data);
        // console.log("stlGeometry", stlGeometry);
        normalizeGeometry(stlGeometry.vertices);
        console.log("old stl vertices", stlGeometry.vertices.length);
        // importedGeometry = stlGeometry;
        importedGeometry = reduceGeometryDuplicateVertices(stlGeometry);
        console.log("new stl vertices", importedGeometry.vertices.length);
        config.geometryType = "file";
        pb.redraw();
      };
      reader.readAsBinaryString(e.target.files[0]);
    };

    // +---------------------------------------------------------------------------------
    // | Install a mouse handler to display current pointer position.
    // +-------------------------------
    var handleImportObj = function (e) {
      console.log(e);
      if (!e.target.files || e.target.files.length === 0) {
        console.log("No file selected.");
        return;
      }
      var reader = new FileReader();
      reader.onload = function () {
        var data = reader.result;
        var objGeometry = { vertices: [], edges: [] };
        new OBJParser(
          function (x, y, z) {
            // console.log("vertex", x, y, z);
            objGeometry.vertices.push(new Vert3(x, y, z));
          },
          function (a, b, c) {
            // Note that OBJ indices start at 1 (not 0)
            a--;
            b--;
            c--;
            // console.log("facet", a, b, c);
            objGeometry.edges.push([a, b]);
            objGeometry.edges.push([b, c]);
            objGeometry.edges.push([c, a]);
          }
        ).parse(data);
        // console.log("stlGeometry", objGeometry);
        normalizeGeometry(objGeometry.vertices);
        console.log("old obj vertices", objGeometry.vertices.length);
        // Usually it is not required to reduce OBJ geometries, as vertices and edges/faces
        // are stored separately. But even smal, optimizations are ok.
        importedGeometry = reduceGeometryDuplicateVertices(objGeometry, 0.0001);
        console.log("new obj vertices", importedGeometry.vertices.length);
        console.log("old obj edges", importedGeometry.edges.length);
        importedGeometry.edges = reduceGeometryDuplicateEdges(importedGeometry.edges);
        console.log("new obj edges", importedGeometry.edges.length);
        config.geometryType = "file";
        pb.redraw();
      };
      reader.readAsArrayBuffer(e.target.files[0]);
    };

    // +---------------------------------------------------------------------------------
    // | Install a mouse handler to display current pointer position.
    // +-------------------------------
    new MouseHandler(pb.canvas, "drawsvg-demo").move(function (e) {
      // Display the mouse position
      var relPos = pb.transformMousePosition(e.params.pos.x, e.params.pos.y);
      stats.mouseX = relPos.x;
      stats.mouseY = relPos.y;
    });

    var stats = {
      mouseX: 0,
      mouseY: 0
    };
    // +---------------------------------------------------------------------------------
    // | Initialize dat.gui
    // +-------------------------------
    {
      var gui = pb.createGUI();
      var f0 = gui.addFolder("Path draw settings");

      var GEOMETRY_SHAPES = {
        "◯": "sphere",
        "□": "box",
        "⬠": "dodecahedron",
        "◊": "rhombicdodecahedron",
        "△4": "tetrahedron",
        "△8": "octahedron",
        "△20": "isocahedron"
      };

      // prettier-ignore
      f0.add(config, "far").min(-2000).max(1000).title("The 'far' field.").onChange(function () { pb.redraw(); });
      // prettier-ignore
      f0.add(config, "close").min(-1000).max(1000).title("The 'close' field.").onChange(function () { pb.redraw(); });
      // prettier-ignore
      f0.add(config, "scale").min(0).max(500).title("The mesh scale.").onChange(function () { pb.redraw(); });
      // prettier-ignore
      f0.add(config, "rotationX").min(0).max(360).title("The mesh rotationX.").listen().onChange(function () { pb.redraw(); });
      // prettier-ignore
      f0.add(config, "rotationY").min(0).max(360).title("The mesh rotationY.").listen().onChange(function () { pb.redraw(); });
      // prettier-ignore
      f0.add(config, "rotationZ").min(0).max(360).title("The mesh rotationz.").listen().onChange(function () { pb.redraw(); });
      // prettier-ignore
      f0.add(config, "translateX").min(-1.0).max(1.0).title("The mesh translation X.").listen().onChange(function () { pb.redraw(); });
      // prettier-ignore
      f0.add(config, "translateY").min(-1.0).max(1.0).title("The mesh translation Y.").listen().onChange(function () { pb.redraw(); });
      // prettier-ignore
      f0.add(config, "translateZ").min(-1.0).max(1.0).title("The mesh translation Z.").listen().onChange(function () { pb.redraw(); });
      // prettier-ignore
      f0.add(config, "animate").title("Animate?").onChange(function () { startAnimation(0) });
      // prettier-ignore
      f0.add(config, "useDistanceThreshold").title("Use distance threshold?").listen().onChange(function () { pb.redraw(); });
      // prettier-ignore
      f0.add(config, "drawVertNumbers").title("Draw vertex numbers?").listen().onChange(function () { pb.redraw(); });
      // prettier-ignore
      f0.add(config, "geometryType", GEOMETRY_SHAPES).title("Geometry type").onChange(function () { pb.redraw(); });
      // prettier-ignore
      f0.add(config, "importStl").title("Import STL").onChange(function () { pb.redraw(); });
      // prettier-ignore
      f0.add(config, "importObj").title("Import OBJ").onChange(function () { pb.redraw(); });

      f0.open();

      // Add stats
      var uiStats = new UIStats(stats);
      stats = uiStats.proxy;
      uiStats.add("mouseX");
      uiStats.add("mouseY");
    }

    var startAnimation = function (time) {
      config.rotationX = (time / 50) % 360;
      config.rotationY = (time / 70) % 360;
      pb.redraw();

      if (config.animate) window.requestAnimationFrame(startAnimation);
    };

    // Will stop after first draw if config.animate==false
    if (config.animate) {
      startAnimation(0);
    } else {
      pb.redraw();
    }
  });
})(window);<|MERGE_RESOLUTION|>--- conflicted
+++ resolved
@@ -158,21 +158,10 @@
 
         var tA = getThreshold(a3, minMax.min.z, minMax.max.z);
         var tB = getThreshold(b3, minMax.min.z, minMax.max.z);
-<<<<<<< HEAD
-        var median = new Vert3(a3.x + (b3.x - a3.x) * 0.5, a3.y + (b3.y - a3.y) * 0.5, a3.z + (b3.z - a3.z) * 0.5);
-        var tMedian = getThreshold(median, minMax.min.z, minMax.max.z); // (tA * tB) / (tA + tB);
-        // var threshold = config.useDistanceThreshold ? Math.max(0, Math.min(1, Math.min(tA, tB))) : 1.0;
-        var threshold = config.useDistanceThreshold ? Math.max(0, Math.min(1, tMedian)) : 1.0;
-        // var threshold = config.useDistanceThreshold ? Math.max(minMax.max.z, Math.min(minMax.min.z, Math.min(tA, tB))) : 1.0;
-        // console.log("tA", tA, "tB", tB, "threshold", threshold);
-        draw.line(a2, b2, "rgba(92,92,92," + threshold + ")", 2);
-=======
         var threshold = config.useDistanceThreshold ? Math.max(0, Math.min(1, Math.min(tA, tB))) : 1.0;
 
-        // draw.line(a2, b2, "rgba(92,92,92," + threshold + ")", 2);
         colorObject.a = threshold;
         draw.line(a2, b2, colorObject.cssRGBA(), 2);
->>>>>>> fdca00a0
       }
       for (var v in geometry.vertices) {
         var projected = applyProjection(transformMatrix.apply3(geometry.vertices[v]));
@@ -220,7 +209,6 @@
     };
 
     var applyProjection = function (p) {
-      // Project
       var threshold = getThreshold(p, config.far, config.close);
       threshold = Math.max(0, threshold);
       return { x: p.x * threshold, y: p.y * threshold };
@@ -232,15 +220,6 @@
       p.z *= config.scale;
       return p;
     };
-
-    // function applyRotation(point) {
-    //   return rotatePoint(
-    //     point,
-    //     (config.rotationX * Math.PI) / 180,
-    //     (config.rotationY * Math.PI) / 180,
-    //     (config.rotationZ * Math.PI) / 180
-    //   );
-    // }
 
     // +---------------------------------------------------------------------------------
     // | A global config that's attached to the dat.gui control interface.
@@ -259,6 +238,7 @@
         animate: false,
         useDistanceThreshold: false,
         drawVertNumbers: false,
+        useBlendMode: false,
         geometryType: "dodecahedron",
         importStl: function () {
           document.getElementById("input_file").setAttribute("data-filetype", "stl");
@@ -332,7 +312,6 @@
         var objGeometry = { vertices: [], edges: [] };
         new OBJParser(
           function (x, y, z) {
-            // console.log("vertex", x, y, z);
             objGeometry.vertices.push(new Vert3(x, y, z));
           },
           function (a, b, c) {
@@ -340,7 +319,6 @@
             a--;
             b--;
             c--;
-            // console.log("facet", a, b, c);
             objGeometry.edges.push([a, b]);
             objGeometry.edges.push([b, c]);
             objGeometry.edges.push([c, a]);
